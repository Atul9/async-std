--- conflicted
+++ resolved
@@ -2,11 +2,7 @@
 
 use std::fmt;
 use std::pin::Pin;
-<<<<<<< HEAD
 use std::sync::atomic::{AtomicU64, Ordering};
-use std::task::{Context, Poll};
-=======
->>>>>>> 693a719d
 use std::thread;
 use std::time::Duration;
 
